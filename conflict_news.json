[
  {
    "title": "'no-one Slept in Syria Last Night' - How News of Assad's Toppling Spread",
    "date": "2024-12-08T08:58:20+00:00",
    "date_str": "December 08, 2024",
<<<<<<< HEAD
    "summary": "Residents in Damascus have told of an anxious wait for news on what was happening in Syria 's capital city overnight. Unverified videos circulating on social media show people cheering in the streets and welcoming the rebel fighters. Yazan Al Amari runs a small phone shop in Deraa, a city south of Damascus where civilian militias affiliated with Hayat Tahrir al-Sham have already taken control. He told the BBC that he is travelling with friends to the Syrian capital today to celebrate.",
=======
    "summary": "Residents in Damascus have told of an anxious wait for news on what was happening in Syria 's capital city overnight. Unverified videos circulating on social media show people cheering in the streets and welcoming the rebel fighters. Yazan Al Amari runs a small phone shop in Deraa, a city south of Damascus where civilian militias affiliated with Hayat Tahrir al-Sham have already taken control. He says he is travelling with friends to the Syrian capital today to celebrate.",
>>>>>>> b1facc13
    "source": "BBC",
    "link": "https://www.bbc.com/news/articles/cx2772e082do",
    "region": "Middle East"
  },
  {
    "title": "Who Are the Rebels in Syria?",
    "date": "2024-12-08T07:40:24+00:00",
    "date_str": "December 08, 2024",
    "summary": "Rebel forces have entered the Syrian capital Damascus with reports that President Bashar al-Assad has fled the country by plane to an unknown location. The initial attack was led by the Islamist militant group Hayat Tahrir al-Sham ( HTS ) - which has a long and involved history in the Syrian conflict. HTS is designated as a terrorist organisation by the UN, US, Turkey and other countries. It appears to have brought down the end of the regime in less than two weeks.",
    "source": "BBC",
    "link": "https://www.bbc.com/news/articles/ce313jn453zo",
    "region": "Middle East"
  },
  {
    "title": "Analysis: End of Assad Rule Will Reshape Region's Balance of Power",
    "date": "2024-12-08T07:32:16+00:00",
    "date_str": "December 08, 2024",
    "summary": "The fall of Bashar al-Assad was almost unthinkable just a week ago. With the help of Russia and Iran, he crushed the rebels, and survived. The end of the Assad family 's five-decade rule will reshape the balance of power in the region. The dramatic changes could lead to a dangerous power vacuum and eventually result in chaos and even more violence. Residents in the Syrian capital tell of an anxious night waiting for news of the fall.",
    "source": "BBC",
    "link": "https://www.bbc.com/news/articles/c8j99447gj1o",
    "region": "Middle East"
  },
  {
    "title": "What Has Just Happened in Syria?",
    "date": "2024-12-08T07:28:59+00:00",
    "date_str": "December 08, 2024",
    "summary": "Syrian rebel forces have entered Damascus amid reports that President Bashar al-Assad has fled the country after 13 years of civil war. Prime Minister Mohammed al-Jalali has said he is ready to support continuity of governance in the country. It comes only 12 days after the Islamist militant group Hayat Tahrir al-Sham and allied factions launched a major offensive in the north-west. The rebels first captured the second city of Aleppo and then swept southwards down the highway to the capital as the Syrian military collapsed.",
    "source": "BBC",
    "link": "https://www.bbc.com/news/articles/c99x0l1d432o",
    "region": "Middle East"
  },
  {
    "title": "Crowds Gather in Damascus After Rebels Declare City 'free'",
    "date": "2024-12-08T05:39:16+00:00",
    "date_str": "December 08, 2024",
    "summary": "Rebel forces in Damascus have declared the capital city free of long-time ruler Bashar al-Assad in the early hours of Sunday. Drone footage released by the Israeli military on Thursday is said to show Sinwar in the moments before he was killed. Lebanon 's health ministry says 22 people have died and more than 117 were left wounded after air strikes in central Beirut. The BBC's Nick Eardley analyses videos that reveal the extent of damage caused by Israeli strikes. Jeremy Bowen speaks to young Palestinians and Israelis about the ongoing war.",
    "source": "BBC",
    "link": "https://www.bbc.com/news/videos/c75wwppvkp3o",
    "region": "Middle East"
  },
  {
    "title": "A $6.2m Banana, a Crypto Empire and Trump's Potential Conflicts",
    "date": "2024-12-08T01:54:44+00:00",
    "date_str": "December 08, 2024",
    "summary": "Chinese crypto entrepreneur Justin Sun invested $ 30m into a cryptocurrency firm called World Liberty Financial. Mr Sun 's investment tipped the company over the threshold that allowed the president-elect to begin profiting from the venture. Trump and his family are now in the position to collect roughly $ 20m - and potentially far more. The episode set off alarm bells among government ethics experts who see it as an indication that Trump 's expanding business ventures have made it easier than ever for those hoping to influence US policy.",
    "source": "BBC",
    "link": "https://www.bbc.com/news/articles/c4gzz5wdg41o",
    "region": "Global"
  },
  {
    "title": "Prince William and Trump Meet After Notre-dame Reopening",
    "date": "2024-12-07T23:19:30+00:00",
    "date_str": "December 07, 2024",
    "summary": "The Prince of Wales met US President-elect Donald Trump while visiting France for the ceremonial reopening of Notre-Dame cathedral. Prince William joined other world leaders in Paris to mark the restoration of the world-famous landmark. The medieval cathedral has been closed since a major fire tore through it in 2019. William and Trump discussed a range of global issues but focused on the importance of the UK/US special relationship.",
    "source": "BBC",
    "link": "https://www.bbc.com/news/articles/c05ppeym6jro",
    "region": "Asia"
  },
  {
    "title": "Where Is Bashar? Rumours Swirl in Syria Despite Official Denials",
    "date": "2024-12-07T21:20:55+00:00",
    "date_str": "December 07, 2024",
    "summary": "Mood in Damascus appears to be one of confusion and fear, with many unable to find out exactly what is going on. symbols of the power of the Assad dynasty have been torn down or toppled. Rumours are swirling over the whereabouts of President Bashar al-Assad, with people logging flights in and out of Damascus to work out whether he might have left. If he is now out of the picture, a power vacuum will re-emerge, with no clear indication of how it will be filled. There are wider fears that Syria could plunge into an even more calamitous state, with various factions battling each other for control.",
    "source": "BBC",
    "link": "https://www.bbc.com/news/articles/czxdd2r2191o",
    "region": "Middle East"
  },
  {
    "title": "Five Dead, More Feared Missing After the Hague Flat Explosions",
    "date": "2024-12-07T21:17:05+00:00",
    "date_str": "December 07, 2024",
    "summary": "At least five people have died and four others injured after explosions rocked a block of flats in The Hague in the Netherlands. The cause of the explosions is not yet clear, but Dutch police said a car drove away at very high speed shortly after. Rescue teams with sniffer dogs have been deployed to sift through the debris, but parts of the site remain too dangerous to access. There are concerns the unrest has damaged community relations and tensions have spilled over into politics too.",
    "source": "BBC",
    "link": "https://www.bbc.com/news/articles/clykk717n1ko",
    "region": "Middle East"
  },
  {
    "title": "Romanian Court Annuls Result of Presidential Election First Round",
    "date": "2024-12-06T20:59:13+00:00",
    "date_str": "December 06, 2024",
    "summary": "Romania 's constitutional court has annulled the result of the first round of voting in the presidential election. It means the process will be restarted from scratch, with the government due to decide a date for a new vote. The first round was won by Calin Georgescu, an almost unknown far-right Nato-sceptic who has previously praised Vladimir Putin. The court 's decision comes after intelligence documents were declassified, suggestingGeorgescu benefitted from a mass influence operation to interfere with the vote.",
    "source": "BBC",
    "link": "https://www.bbc.com/news/articles/cn4x2epppego",
    "region": "Africa"
  }
]<|MERGE_RESOLUTION|>--- conflicted
+++ resolved
@@ -3,11 +3,7 @@
     "title": "'no-one Slept in Syria Last Night' - How News of Assad's Toppling Spread",
     "date": "2024-12-08T08:58:20+00:00",
     "date_str": "December 08, 2024",
-<<<<<<< HEAD
-    "summary": "Residents in Damascus have told of an anxious wait for news on what was happening in Syria 's capital city overnight. Unverified videos circulating on social media show people cheering in the streets and welcoming the rebel fighters. Yazan Al Amari runs a small phone shop in Deraa, a city south of Damascus where civilian militias affiliated with Hayat Tahrir al-Sham have already taken control. He told the BBC that he is travelling with friends to the Syrian capital today to celebrate.",
-=======
     "summary": "Residents in Damascus have told of an anxious wait for news on what was happening in Syria 's capital city overnight. Unverified videos circulating on social media show people cheering in the streets and welcoming the rebel fighters. Yazan Al Amari runs a small phone shop in Deraa, a city south of Damascus where civilian militias affiliated with Hayat Tahrir al-Sham have already taken control. He says he is travelling with friends to the Syrian capital today to celebrate.",
->>>>>>> b1facc13
     "source": "BBC",
     "link": "https://www.bbc.com/news/articles/cx2772e082do",
     "region": "Middle East"
