--- conflicted
+++ resolved
@@ -1,4 +1,3 @@
-<<<<<<< HEAD
 [
   {
     "title": "Israel and Lebanon's Hezbollah start a ceasefire after nearly 14 months of fighting",
@@ -64,6 +63,3 @@
     "link": "https://www.nytimes.com/2024/12/08/world/middleeast/syria-turkey-kurds.html"
   }
 ]
-=======
-[]
->>>>>>> 35737d03
